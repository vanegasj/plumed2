--- conflicted
+++ resolved
@@ -903,12 +903,8 @@
   }
 
   // set bias
-<<<<<<< HEAD
-  setBias(-kbt_*std::log(ene));
-=======
   ene = -kbt_ * (std::log(ene) - std::log(ncv));
   setBias(ene);
->>>>>>> d7a0b63b
 }
 
 void PBMetaD::update()
@@ -931,22 +927,27 @@
   }
 
   if(nowAddAHill){
-<<<<<<< HEAD
+    // get all CVs value
+    vector<double> cv(getNumberOfArguments());
     // get all biases and heights
-    vector<double> cv(getNumberOfArguments());
     vector<double> bias(getNumberOfArguments());
     vector<double> thissigma(getNumberOfArguments());
     vector<double> height(getNumberOfArguments());
     vector<double> cv_tmp(1);
     vector<double> sigma_tmp(1);
-    double norm = 0.0;
+    double bmin = 1.0e+19;
     for(unsigned i=0; i<getNumberOfArguments(); ++i){
       if(adaptive_!=FlexibleBin::none) thissigma[i]=flexbin[i].getInverseMatrix(i)[0];
       else thissigma[i]=sigma0_[i];
       cv[i]     = getArgument(i);
-      cv_tmp[0] = getArgument(i);
-      bias[i]   = getBiasAndDerivatives(i, cv_tmp);
-      double h  = exp(-bias[i]/kbt_);
+      cv_tmp[0] = cv[i];
+      bias[i] = getBiasAndDerivatives(i, cv_tmp);
+      if(bias[i] < bmin) bmin = bias[i];
+    }
+    double norm = 0.0;
+    // calculate heights and norm
+    for(unsigned i=0; i<getNumberOfArguments(); ++i){
+      double h  = exp((-bias[i]+bmin)/kbt_);
       norm     += h;
       height[i] = h;
     }
@@ -964,73 +965,21 @@
       vector<double> all_sigma(nw_*getNumberOfArguments(), 0.0);
       vector<double> all_height(nw_*getNumberOfArguments(), 0.0);
       if(comm.Get_rank()==0){
-      // Communicate (only root)
-        multi_sim_comm.Allgather(cv, all_cv);
-        multi_sim_comm.Allgather(thissigma,all_sigma);
-        multi_sim_comm.Allgather(height, all_height);
-=======
-   // get all CVs value
-   vector<double> cv(getNumberOfArguments());
-   for(unsigned i=0; i<getNumberOfArguments(); ++i) cv[i] = getArgument(i);
-   // get all biases and heights
-   vector<double> bias(getNumberOfArguments());
-   vector<double> height(getNumberOfArguments());
-   vector<double> cv_tmp(1);
-   vector<double> sigma_tmp(1);
-   double bmin = 1.0e+19;
-   for(unsigned i=0; i<getNumberOfArguments(); ++i){
-     cv_tmp[0] = cv[i];
-     bias[i] = getBiasAndDerivatives(i, cv_tmp);
-     if(bias[i] < bmin) bmin = bias[i];
-   }
-   double norm = 0.0;
-   // calculate heights and norm
-   for(unsigned i=0; i<getNumberOfArguments(); ++i){
-     double h = exp((-bias[i]+bmin)/kbt_);
-     norm += h;
-     height[i] = h;
-   }
-   // normalize and apply welltemp correction
-   for(unsigned i=0; i<getNumberOfArguments(); ++i){
-     height[i] *=  height0_ / norm;
-     if(welltemp_) height[i] *= exp(-bias[i]/(kbt_*(biasf_-1.0)));
-   }
-
-   // Multiple walkers: share hills and add them all
-   if(multiple_w){
-     // Allocate arrays to store all walkers hills
-     std::vector<double> all_cv(nw_*cv.size(), 0.0);
-     std::vector<double> all_height(nw_*height.size(), 0.0);
-     if(comm.Get_rank()==0){
-       // fill in value
-       for(unsigned i=0; i<getNumberOfArguments(); ++i){
-        unsigned j = mw_ * getNumberOfArguments() + i;
-        all_cv[j] = cv[i];
-        all_height[j] = height[i];
-       }
-       // Communicate (only root)
-       multi_sim_comm.Sum(&all_cv[0], all_cv.size());
-       multi_sim_comm.Sum(&all_height[0], all_height.size());
-     }
-     // Share info with group members
-     comm.Sum(&all_cv[0], all_cv.size());
-     comm.Sum(&all_height[0], all_height.size());
-     // now add hills one by one
-     for(unsigned j=0; j<nw_; ++j){
-      for(unsigned i=0; i<getNumberOfArguments(); ++i){
-       cv_tmp[0]    = all_cv[j*cv.size()+i];
-       sigma_tmp[0] = sigma0_[i];
-       // new Gaussian
-       Gaussian newhill = Gaussian(cv_tmp, sigma_tmp, all_height[j*cv.size()+i]);
-       addGaussian(i, newhill);
-       // print on HILLS file
-       writeGaussian(i, newhill, hillsOfiles_[i]);
->>>>>>> d7a0b63b
+        // fill in value
+        for(unsigned i=0; i<getNumberOfArguments(); ++i){
+          unsigned j = mw_ * getNumberOfArguments() + i;
+          all_cv[j] = cv[i];
+          all_height[j] = height[i];
+        }
+        // Communicate (only root)
+        multi_sim_comm.Sum(&all_cv[0], all_cv.size());
+        multi_sim_comm.Sum(&all_sigma[0], all_sigma.size());
+        multi_sim_comm.Sum(&all_height[0], all_height.size());
       }
       // Share info with group members
-      comm.Bcast(all_cv,0);
-      comm.Bcast(all_sigma,0);
-      comm.Bcast(all_height,0);
+      comm.Sum(&all_cv[0], all_cv.size());
+      comm.Sum(&all_sigma[0], all_sigma.size());
+      comm.Sum(&all_height[0], all_height.size());
       // now add hills one by one
       for(unsigned j=0; j<nw_; ++j){
         for(unsigned i=0; i<getNumberOfArguments(); ++i){
