language: cpp
matrix:
  include:
# list of configurations to be attempted:
# MPI + doc
# this is the "master" one, it is going to update the manual if log contains [makedoc]
  - os: linux
    dist: trusty
    sudo: required
    env: PLUMED_CC=mpicc PLUMED_CXX=mpic++ MAKEDOC=yes
# the following are with debug flags
  - os: linux
    dist: trusty
    sudo: required
    env: PLUMED_CC=gcc   PLUMED_CXX=g++    CONFIG_FLAGS="--enable-debug --enable-debug-glibcxx"
  - os: linux
    dist: trusty
    sudo: required
    env: PLUMED_CC=mpicc PLUMED_CXX=mpic++ CONFIG_FLAGS="--enable-debug --enable-debug-glibcxx"
# cppcheck - takes a lot of time to compile the code, so I place it closer
# to the beginning of the list
  - os: linux
    dist: trusty
    sudo: required
    env: CPPCHECK=yes CPPCHECK_VERSION=1.69
  - os: linux
    dist: trusty
    sudo: required
    env: CPPCHECK=yes CPPCHECK_VERSION=1.71
# then check with different optimization flags
  - os: linux
    dist: trusty
    sudo: required
    env: PLUMED_CC=gcc   PLUMED_CXX=g++     PLUMED_CXXFLAGS=-O3 LAPACK=yes
# then I try serial compiler on UBUNTU precise
  - os: linux
    dist: precise
    sudo: required
    env: PLUMED_CC=gcc   PLUMED_CXX=g++
# test using external blas with internal lapack
  - os: linux
    dist: trusty
    sudo: required
    env: PLUMED_CC=mpicc PLUMED_CXX=mpic++  PLUMED_CXXFLAGS=-O3 LAPACK=yes CONFIG_FLAGS="--disable-external-lapack"
# osx serial
  - os: osx
    env: PLUMED_CC=clang PLUMED_CXX=clang++ PLUMED_CXXFLAGS=-O3
# osx parallel
  - os: osx
    env: PLUMED_CC=mpicc PLUMED_CXX=mpic++  PLUMED_CXXFLAGS=-O3
  allow_failures:
# I allow this to fail temporarily
    - env: CPPCHECK=yes CPPCHECK_VERSION=1.71
# Possible additional variables:
#   VALGRIND=yes to make valgrind tests, only when log contains string [valgrind]
install:
# setup environment to allow install on the home directory
  - export PATH="$HOME/opt/bin:$PATH"
  - export CPATH="$HOME/opt/include:$CPATH"
  - export INCLUDE="$HOME/opt/include:$INCLUDE"
  - export LIBRARY_PATH="$HOME/opt/lib:$LIBRARY_PATH"
  - export LD_LIBRARY_PATH="$HOME/opt/lib:$LD_LIBRARY_PATH"
# build the manual, only if log contains string [makedoc]
  - export PLUMED_NUM_THREADS=2
  - ./.travis/check.log makedoc  || MAKEDOC=no
  - ./.travis/check.log valgrind || VALGRIND=no
# update packages
  - if [[ "$TRAVIS_OS_NAME" == "osx" ]]; then brew update > /dev/null ; fi
  - if [[ "$TRAVIS_OS_NAME" == "linux" ]]; then sudo apt-get update -qq ; fi
# install some package - these are fast, we install them anyway
  - if [[ "$TRAVIS_OS_NAME" == "linux" ]]; then sudo apt-get install -y libmatheval-dev ; fi
  - if test "$PLUMED_CXX" ; then ./.travis/install.xdrfile ; fi
# cppcheck:
# I use 1.71 since 1.72 seems to report a lot of false positive
  - if test "$CPPCHECK" == yes ; then  ./.travis/install.cppcheck $CPPCHECK_VERSION ; fi
# installation of these packages takes a lot of time
# we do it only when needed
  - if test "$PLUMED_CXX" == "mpic++" -a "$TRAVIS_OS_NAME" == "linux" ; then sudo apt-get install -y libopenmpi-dev openmpi-bin ; fi
  - if test "$PLUMED_CXX" == "mpic++" -a "$TRAVIS_OS_NAME" == "osx" ;   then brew install openmpi ; fi
  - if test "$MAKEDOC" == yes ; then sudo apt-get install -y graphviz            ; fi
# install doxygen-latex
  - if test "$MAKEDOC" == yes ; then sudo apt-get install -y doxygen-latex ; fi
# then replace doxygen with the desided version
  - if test "$MAKEDOC" == yes ; then ./.travis/install.doxygen Release_1_8_11 ; fi
  - if test "$VALGRIND" == yes ; then sudo apt-get install -y valgrind           ; fi
  - if test "$LAPACK" == yes ; then sudo apt-get -y install libatlas-base-dev      ; fi
# moreover, we hardcode path to dynamic library, required for xdrfile to link properly
# I do it only when LD_LIBRARY_PATH is non blank, since otherwise clang gives problems
  - if test -n "$LD_LIBRARY_PATH" ; then PLUMED_LDFLAGS="-Wl,-rpath,$LD_LIBRARY_PATH" ; fi
script:
# we enable crystallization and manyrestraints modules
  - CONFIG_FLAGS="$CONFIG_FLAGS --enable-modules=crystallization:manyrestraints:adjmat"

# BUILD:
# this is done only if PLUMED_CXX is defined
# we have to pass the full path since on travis machines sudo does not have compilers in the path
<<<<<<< HEAD
  - if test "$PLUMED_CXX" ; then ./configure CXX=$(which $PLUMED_CXX) CC=$(which $PLUMED_CC) CXXFLAGS="$PLUMED_CXXFLAGS" LDFLAGS="$PLUMED_LDFLAGS" CPPFLAGS="$PLUMED_CPPFLAGS" $CONFIG_FLAGS ; fi
  - if test "$PLUMED_CXX" ; then make -j 2 ; fi
=======
  - if test "$PLUMED_CXX" ; then ./configure CXX=$(which $PLUMED_CXX) CC=$(which $PLUMED_CC) CXXFLAGS="$PLUMED_CXXFLAGS" LDFLAGS="$PLUMED_LDFLAGS" CPPFLAGS="$PLUMED_CPPFLAGS" $ENALMOST $CONFIG_FLAGS ; fi
  - if test "$PLUMED_CXX" ; then make -j 4 ; fi
>>>>>>> 2c249199
# we install plumed so that it is in the path
  - if test "$PLUMED_CXX" ; then make install prefix="$HOME/opt" ; fi

# TEST:
  - if test "$VALGRIND" == yes ; then OPT=valgrind ; else OPT="" ; fi
  - if test "$PLUMED_CXX" ; then make -C regtest $OPT ; fi
  - if test "$MAKEDOC" == yes ; then make -C regtest copytodoc ; fi
  - if test "$MAKEDOC" == yes ; then make doc >/dev/null ; fi
  - if test "$PLUMED_CXX" ; then make -C regtest checkfail ; fi

# CPPCHECK:
# this is required so as to have all the include files inplace:
# notice that this is done automatically in build
  - if test "$CPPCHECK" == yes ; then make -C src/lib/ dirslinks ; fi
# then we do cppcheck
  - if test "$CPPCHECK" == yes ; then make cppcheck ; fi
after_success:
  - if test "$MAKEDOC" == yes ; then ./.travis/pushdoc ; fi <|MERGE_RESOLUTION|>--- conflicted
+++ resolved
@@ -94,13 +94,8 @@
 # BUILD:
 # this is done only if PLUMED_CXX is defined
 # we have to pass the full path since on travis machines sudo does not have compilers in the path
-<<<<<<< HEAD
   - if test "$PLUMED_CXX" ; then ./configure CXX=$(which $PLUMED_CXX) CC=$(which $PLUMED_CC) CXXFLAGS="$PLUMED_CXXFLAGS" LDFLAGS="$PLUMED_LDFLAGS" CPPFLAGS="$PLUMED_CPPFLAGS" $CONFIG_FLAGS ; fi
-  - if test "$PLUMED_CXX" ; then make -j 2 ; fi
-=======
-  - if test "$PLUMED_CXX" ; then ./configure CXX=$(which $PLUMED_CXX) CC=$(which $PLUMED_CC) CXXFLAGS="$PLUMED_CXXFLAGS" LDFLAGS="$PLUMED_LDFLAGS" CPPFLAGS="$PLUMED_CPPFLAGS" $ENALMOST $CONFIG_FLAGS ; fi
   - if test "$PLUMED_CXX" ; then make -j 4 ; fi
->>>>>>> 2c249199
 # we install plumed so that it is in the path
   - if test "$PLUMED_CXX" ; then make install prefix="$HOME/opt" ; fi
 
