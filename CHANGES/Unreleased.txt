--- conflicted
+++ resolved
@@ -21,7 +21,6 @@
     syntax and when specifying MM on e.g. \ref COORDINATION
   - Patch script `plumed patch` now patches by default with `--shared`. This should make the procedure more robust (see \issue{186}).
   - Faster \ref GYRATION but new default behavior is not mass weighted
-<<<<<<< HEAD
   - When using \ref HISTOGRAM you now output the accumulated grid using \ref DUMPGRID or \ref DUMPCUBE to get the free energy you use
     the method \ref CONVERT_TO_FES.  These changes allow one to use grids calculated within PLUMED in a work flow of tasks similarly to 
     the way that you can currently use Values.
@@ -29,9 +28,7 @@
     \ref REWEIGHT_METAD.  These actions calculate the quantities that were calculated using the keywords REWEIGHT_BIAS and REWEIGHT_TEMP that
     used to appear in the old HISTOGRAM method.  Now those these methods can be used in any methods that calculate ensemble averages for
     example \ref HISTOGRAM and \ref AVERAGE
-=======
   - Manual is now build with locally compiled plumed
->>>>>>> 6df289cd
 - New actions:
   - \ref FIXEDATOM
   - \ref HBOND_MATRIX
