@page CHANGES-2-4 Version 2.4

## Version 2.4 (Dec 15, 2017)

Version 2.4 contains several improvements with respect to 2.3. Users currently working with 2.3
should have a look at the section "Changes leading to incompatible behavior" below and
might need tiny adjustments in their input files.
Notice that version 2.4 includes already all the fixes in branch 2.3 up to 2.3.3 indicated in \ref CHANGES-2-3 .

Changes from version 2.3 which are relevant for users:
- Changes leading to incompatible behavior:
  - A c++11 compliant compiler is required (see \issue{212}). This should mean:
    - gcc 4.8
    - clang 3.3
    - intel 15
    Since the number of c++11 features that we use is limited, older compilers might work as well.
  - The meaning of BIASFACTOR=1 in \ref METAD has been modified and can now be used to indicate unbiased
    simulations. Non-well-tempered metadynamics is BIASFACTOR=-1, which is the new default value.
    Notice that this has an implication on the bias factor written in the HILLS file when doing
    non-well-tempered metadynamics.
  - Due to a change in \ref COMMITTOR, the format of its output file has been slightly changed.
  - \ref HISTOGRAM : When using weights default is now to output histogram divided by number of frames from which data was taken.  In addition the 
    UNORMALIZED flag has been replaced with the keyword NORMALIZATION, which can be set equal to true, false or ndata.
  - All switching functions are now stretched by default, also when using the "simple syntax" (e.g. `COORDINATION NN=6`).
    Switching functions were already stretched by default when using the advanced syntax (e.g. `COORDINATION SWITCH={}`)
    since version 2.2.  Notice that this will introduce small numerical differences in the computed switching functions.
- New modules:
  - A new PLUMED-ISDB module have been included, this module includes a number of CVs to calculate experimental data with the internal ability
    to also calculate a \ref METAINFERENCE score.
    - New actions include:
      - \ref EMMI
      - \ref SAXS
      - \ref RESCALE, \ref SELECT, \ref SELECTOR
    - Updated actions include:
      - \ref CS2BACKBONE
      - \ref FRET
      - \ref JCOUPLING
      - \ref METAINFERENCE
      - \ref NOE
      - \ref PRE
      - \ref RDC, \ref PCS
      - \ref PBMETAD
  - A new EDS module have been included, contributed by Glen Hocky and Andrew White.
    This module implements the following methods:
    - \ref EDS
  - A new DRR module have been included, contributed by Haochuan Chen and Haohao Fu.
    This module implements the following methods:
    - \ref DRR
    - \ref drr_tool
  - A new VES module have been included, contributed by Omar Valsson.
    This module implements the following methods:
    - \ref BF_CHEBYSHEV
    - \ref BF_COMBINED
    - \ref BF_COSINE
    - \ref BF_CUSTOM
    - \ref BF_FOURIER
    - \ref BF_LEGENDRE
    - \ref BF_POWERS
    - \ref BF_SINE
    - \ref OPT_AVERAGED_SGD
    - \ref OPT_DUMMY
    - \ref TD_CHI
    - \ref TD_CHISQUARED
    - \ref TD_CUSTOM
    - \ref TD_EXPONENTIAL
    - \ref TD_EXPONENTIALLY_MODIFIED_GAUSSIAN
    - \ref TD_GAUSSIAN
    - \ref TD_GENERALIZED_EXTREME_VALUE
    - \ref TD_GENERALIZED_NORMAL
    - \ref TD_GRID
    - \ref TD_LINEAR_COMBINATION
    - \ref TD_PRODUCT_COMBINATION
    - \ref TD_PRODUCT_DISTRIBUTION
    - \ref TD_UNIFORM
    - \ref TD_VONMISES
    - \ref TD_WELLTEMPERED
    - \ref VES_LINEAR_EXPANSION
    - \ref VES_OUTPUT_BASISFUNCTIONS
    - \ref VES_OUTPUT_FES
    - \ref VES_OUTPUT_TARGET_DISTRIBUTION
    - \ref ves_md_linearexpansion
- New collective variables:
  - \ref DIMER (thanks to Marco Nava).
  - \ref EEFSOLV : EEF1 implicit solvent solvation energy
  - \ref ADAPTIVE_PATH : Adaptive path variables using the method from \cite BerndAdaptivePath
- New actions:
  - \ref INENVELOPE
  - \ref TOPOLOGY_MATRIX
  - \ref BOND_DIRECTIONS
  - \ref DUMPGRAPH
  - \ref GRID_TO_XYZ
  - \ref INTEGRATE_GRID
  - \ref LWALLS
  - \ref MAXENT
  - \ref MCOLV_COMBINE
  - \ref MCOLV_PRODUCT
  - \ref POLYMER_ANGLES
  - \ref XANGLES , \ref YANGLES , \ref ZANGLES
  - \ref XYTORSIONS , \ref XZTORSIONS , \ref YXTORSIONS , \ref YZTORSIONS , \ref ZXTORSIONS , and \ref ZYTORSIONS
- New command line tools:
  - \ref pesmd : Tool for performing Langevin dynamics on an energy landscape that is specified using a PLUMED input file
  - \ref pathtools 
- Other changes:
  - Sharing coordinates and applying force is now faster (in some cases these can result in much better scaling of the performances in parallel).
  - \ref COMMITTOR : new flag to use committor to keep track of the visited basins without stopping the simulation
  - \ref PBMETAD : multiple walkers using files (thanks to Marco De La Pierre).
  - \ref PBMETAD : adaptive Gaussian kernels
  - \ref PBMETAD : default names for GRID and FILE (useful with many collective variables) 
  - \ref METAD : BIASFACTOR=1 is allowed and performs unbiased sampling. HILLS file can be used
    to recover free energy also in this case.
  - \ref METAD : a RECT option is available that allows setting an array of bias factors, one for each replica.
  - \ref METAD : added options to perform Transition Tempered Metadynamics (thanks to James Dama)
  - \ref PATHMSD and \ref PROPERTYMAP now support alignment to a close structure (thanks to Jana Pazurikova)
  - PDB files with more than 100k atoms can now be read using [hybrid 36](http://cci.lbl.gov/hybrid_36/) format,
    see \issue{226}.
  - Added lepton support. Set env var `export PLUMED_USE_LEPTON=yes` to activate lepton as a matheval replacement
    in \ref MATHEVAL, \ref CUSTOM, and \ref switchingfunction "MATHEVAL switching function".
    Notice that in v2.5 matheval support will be dropped and all these keywords will use lepton.
    See \issue{244}.
  - When parsing constants, PLUMED uses lepton library. This allows to pass
    arguments such as `HEIGHT=exp(0.5)` (see \ref parsing-constants).
  - \ref CUSTOM function has been added as an alias to \ref MATHEVAL .
  - Trajectories read in \ref driver also support the usual replica convention, that is if
    trajectory with replica suffix is not found the driver will look for a trajectory without the replica suffix.
  - A new syntax (`@replicas:`) can be used to specify different arguments for different replicas (see \ref special-replica-syntax).
  - Internal molfile implementation has been updated to VMD 1.9.3.
  - Examples in the documentation now have syntax highlighting and links to the documentation of used actions.
  - \ref COORDINATIONNUMBER : Added option to have pairwise distance moments of coordination number in the multicolvar module
  - GROMACS patch updated to gromacs-2016.4
  - Implemented HREX for gromacs-2016.4.
  - Added patch for Quantum ESPRESSO 6.2 (thanks to Ralf Meyer).
  - Fixed a bug in \ref LOCAL_AVERAGE which appears when you use SPECIESA and SPECIESB keywords instead of just SPECIES
  - Added possibility to pass `--kt` from \ref driver.

Changes from version 2.3 which are relevant for developers:
  - A few fixes has been made to improve exception safety. Although we still cannot declare
    PLUMED totally exception safe (there are still many non-safe pointers around),
    this made it possible to add a regtest that actually tests erroneous cmd strings
    and erroneous inputs.
  - Due to the required c++11 support, travis-ci test on Ubuntu Precise has been removed.
  - `gettimeofdate` and `gettime` have been replaced with portable `chrono` classes introduced in c++11.
  - C++ exceptions are enabled by default.
  - A large number of loops have been changed to use the `auto` keyword in order to improve code readability.
  - Stack trace is not written upon error anymore, unless environment variable `PLUMED_STACK_TRACE` is set at runtime.
  - Fixed a potential bug using single precision system BLAS on a mac (notice that currently plumed only uses
    double precision, so it is harmless).
  - Added `--enable-rpath` option for autoconf (off by default).
  - Files related to changelog are now stored as `.md` files. This makes
    it possible to navigate them from github.
  - `configure.ac` has been simplified and improved in order to more easily probe C++ libraries.
  - added `plumed_custom_skip` function to regtests in order to skip specific tests based on specific conditions (e.g. OS).
  - environment variable `LDSO` has been renamed to `LDSHARED`, which is standard in the python community.
  - a `libplumedWrapper.a` library is installed as well, that is used in `--runtime` patching.
  - pkgconfig files are installed.
  - `plumed config makefile_conf` can be used to retrieve `Makefile.conf` file a posteriori.
  - Store `MPIEXEC` variable at configure time and use it later for running regtests. Notice that in case
    `MPIEXEC` is not specified regtests will be run using the command stored in env var `PLUMED_MPIRUN` or, if this is
    also not defined, using `mpirun`.
  - Added canonical Makefile targets `check` and `installcheck`. Notice that `check` runs checks with
    non-installed plumed whereas `installcheck` uses the installed one, including its correct program name if it
    was personalized (e.g. with suffixes). Notice that this modifies the previously available `check` target.
    
    
## Version 2.4.1 (Mar 2, 2018)

For users:
  - Fixed an important bug affecting RMSD calculations with compilers supporting OpenMP 4 (e.g.: intel compiler). Notice that this bug might potentially affect not only
    \ref RMSD variable, but also \ref PATHMSD variables using RMSD, \ref FIT_TO_TEMPLATE, \ref PCAVARS, and possibly other variables based on RMSD calculations and optimal alignments
    (see \issue{343}). Results might depend on the exact architecture and on how aggressive is the compiler. The bug is a consequence of some erroneous SIMD directives introduced in 2.4.0, so it does not affect PLUMED 2.3.x. 
  - Resolved a problem with \ref CS2BACKBONE and glycine atom names.
  - Module VES: Fixed a bug with basis functions that have a constant function different from 1 (e.g. scaled version of the Legendre basis functions, \ref BF_LEGENDRE) that was causing a time-dependent shift in the bias potential.
  - Module VES: In optimizers (\ref OPT_AVERAGED_SGD and \ref OPT_DUMMY) the output of quantities related to the instantaneous gradients are now off by default as these quantities are generally not useful for normal users, their output can instead by re-enabled by using the MONITOR_INSTANTANEOUS_GRADIENT keyword. Also added an keyword MONITOR_AVERAGE_GRADIENT that allows to monitor the averaged gradient and output quantities related to it. 
  - \ref RMSD variable and other collective variables using reference PDB files now crash when zero weights are passed (see \issue{247}).
  - Using \ref COM with \ref driver without passing masses now triggers an error instead of reporting NaNs (see \issue{251}).

For developers:
  - `plumed patch -p` command can be used twice without triggering an error. This will allow e.g. building again
    on MacPorts in cases where the build was interrupted. Notice that this only works for patches without special
    after/before patch/revert functions.

## Version 2.4.2 (Jul 2, 2018)

For users:
  - All fixes done in version 2.3.6. Notice that \issue{363} in version 2.4 also applies to \ref pathtools.
  - Additional residue names (without the prefix `D`) are now supported by \ref MOLINFO for DNA. See \issue{367}.
  - Solved an important bug appearing in NAMD interface. Notice that the bug was a regression introduced in 2.4.0. As consequence, versions <= 2.3 and versions >=2.4.2
    are expected to work correctly. See \issue{254}.
  - GROMACS patch for gromacs-2018.1.
  - \ref VimSyntax now highlights `__FILL__` strings.
  - \ref METAD and \ref PBMETAD give a warning when one restarts a simulation and the old hills file is not found. See \issue{366}.

For developers:
  - `LDSHARED` is now correctly taken into account when launching `./configure`.
  - Fixed installation with `--disable-shared`.
  - Cppcheck upgraded to 1.84.

## Version 2.4.3 (Oct 5, 2018)

For users:
  - All fixes done in version 2.3.7.
  - Module VES: Fixed a bug in TD_GRID for 2D grids where the grid spacing is not the same for both dimensions.
  - GROMACS patch for gromacs-2018.3.

## Version 2.4.4 (Dec 19, 2018)

For users:
  - Fixed some performances regression issue with OpenMP
  - Updated NAMD patches to version 2.12 and 2.13. Old patches have been removed.
  - GROMACS patch for gromacs-2018.4.
  - Fixed a thread safety issue using forces on \ref HISTOGRAM 
  - Fixed error message suggesting wrong actions (see \issue{421}).

For developers:
  - All fixed done in version 2.3.8
  - CPPCHECK updated to 1.85

## Version 2.4.5 (Apr 1, 2019)

\plumednotmaintained

For users:
  - Fixed an inconsistency in parsing of braces.
    It is now possible to pass individual options
    including spaces (e.g. with `FILE={/path with space/file}`). Notice 
    that this invalidates syntax such as `ATOMS={1}{2}{3}{4}`. See more
    at \issue{434}.
  - Fixed \ref simplemd so as to call "runFinalJobs" at the end of the simulation.
  - GROMACS patch for gromacs-2016.6.
  - GROMACS patch for gromacs-2018.6.
  - Added aliases for some actions/options containing dashes (`-`) in their name. This will improve
    backward compatibility when these actions/options will be removed (see \issue{449}).

## Version 2.4.6 ()

For users:
<<<<<<< HEAD
  - Fixed a bug in \ref COORDINATIONNUMBER where derivatives were wrong when using R_POWER > 2, thanks to @MoleOrbitalHybridAnalyst for spotting and fixing
=======
  - Fixed a bug in \ref COORDINATIONNUMBER where derivatives were wrong when using R_POWER > 2, thanks to @MoleOrbitalHybridAnalyst for spotting and fixing
  - Fixed a bug in library search, possibly affecting linked blas/lapack on OSX (see \issue{476}).
>>>>>>> d711eda3
<|MERGE_RESOLUTION|>--- conflicted
+++ resolved
@@ -233,9 +233,5 @@
 ## Version 2.4.6 ()
 
 For users:
-<<<<<<< HEAD
-  - Fixed a bug in \ref COORDINATIONNUMBER where derivatives were wrong when using R_POWER > 2, thanks to @MoleOrbitalHybridAnalyst for spotting and fixing
-=======
   - Fixed a bug in \ref COORDINATIONNUMBER where derivatives were wrong when using R_POWER > 2, thanks to @MoleOrbitalHybridAnalyst for spotting and fixing
   - Fixed a bug in library search, possibly affecting linked blas/lapack on OSX (see \issue{476}).
->>>>>>> d711eda3
